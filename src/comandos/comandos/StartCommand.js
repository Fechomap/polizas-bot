// src/comandos/comandos/StartCommand.js
const { Markup } = require('telegraf'); // Importar Markup
const BaseCommand = require('./BaseCommand');

class StartCommand extends BaseCommand {
    constructor(handler) {
        super(handler);
    }

    getCommandName() {
        return 'start';
    }

    getDescription() {
        return '¡Bienvenido al Bot de Pólizas! 🤖';
    }

    register() {
        // Mantenemos el comando /start por ahora, pero mostramos el menú inline
        this.bot.command(this.getCommandName(), async (ctx) => {
            try {
                const mainMenu = Markup.inlineKeyboard([
                    [
                        Markup.button.callback('📋 PÓLIZAS', 'accion:polizas'),
                        Markup.button.callback('🔧 ADMINISTRACIÓN', 'accion:administracion')
                    ],
                    [
                        Markup.button.callback('📊 REPORTES', 'accion:reportes'),
                        Markup.button.callback('❓ AYUDA', 'accion:help')
                    ]
                ]);

                await ctx.reply(
                    '🤖 **Bot de Pólizas** - Menú Principal\n\nSelecciona una categoría:',
                    { parse_mode: 'Markdown', ...mainMenu }
                );
                this.logInfo('Menú principal mostrado vía /start', { chatId: ctx.chat.id });
            } catch (error) {
                this.logError('Error en comando start al mostrar menú:', error);
                await ctx.reply('❌ Error al mostrar el menú principal. Intenta nuevamente.');
            }
        });
    }

    // Método para mostrar el menú principal (reutilizable)
    async showMainMenu(ctx) {
        try {
            const mainMenu = Markup.inlineKeyboard([
<<<<<<< HEAD
                [
                    Markup.button.callback('Consultar Póliza', 'accion:consultar'),
                    Markup.button.callback('Registrar Póliza', 'accion:registrar')
                ],
                [
                    Markup.button.callback('Añadir Pago', 'accion:addpayment'),
                    Markup.button.callback('Añadir Servicio', 'accion:addservice')
                ],
=======
>>>>>>> 3cf95142
                [
                    Markup.button.callback('📋 PÓLIZAS', 'accion:polizas'),
                    Markup.button.callback('🔧 ADMINISTRACIÓN', 'accion:administracion')
                ],
                [
                    Markup.button.callback('📊 REPORTES', 'accion:reportes'),
                    Markup.button.callback('❓ AYUDA', 'accion:help')
                ]
            ]);

            // Podríamos editar el mensaje anterior si existe ctx.callbackQuery
            if (ctx.callbackQuery) {
<<<<<<< HEAD
                await ctx.editMessageText(
                    'Menú Principal:',
                    mainMenu
=======
                 await ctx.editMessageText(
                    '🤖 **Bot de Pólizas** - Menú Principal\n\nSelecciona una categoría:',
                    { parse_mode: 'Markdown', ...mainMenu }
>>>>>>> 3cf95142
                );
                await ctx.answerCbQuery();
            } else {
                // Si no es callback, enviamos uno nuevo
                await ctx.reply(
                    '🤖 **Bot de Pólizas** - Menú Principal\n\nSelecciona una categoría:',
                    { parse_mode: 'Markdown', ...mainMenu }
                );
            }
            this.logInfo('Menú principal mostrado', { chatId: ctx.chat.id });
        } catch (error) {
            this.logError('Error al mostrar menú principal (showMainMenu):', error);
            // Evitar doble respuesta si falla la edición
            if (!ctx.callbackQuery) {
                await ctx.reply('❌ Error al mostrar el menú.');
            } else {
                try { await ctx.answerCbQuery('Error al mostrar menú'); } catch {}
            }
        }
    }
}

module.exports = StartCommand;<|MERGE_RESOLUTION|>--- conflicted
+++ resolved
@@ -46,17 +46,6 @@
     async showMainMenu(ctx) {
         try {
             const mainMenu = Markup.inlineKeyboard([
-<<<<<<< HEAD
-                [
-                    Markup.button.callback('Consultar Póliza', 'accion:consultar'),
-                    Markup.button.callback('Registrar Póliza', 'accion:registrar')
-                ],
-                [
-                    Markup.button.callback('Añadir Pago', 'accion:addpayment'),
-                    Markup.button.callback('Añadir Servicio', 'accion:addservice')
-                ],
-=======
->>>>>>> 3cf95142
                 [
                     Markup.button.callback('📋 PÓLIZAS', 'accion:polizas'),
                     Markup.button.callback('🔧 ADMINISTRACIÓN', 'accion:administracion')
@@ -69,15 +58,9 @@
 
             // Podríamos editar el mensaje anterior si existe ctx.callbackQuery
             if (ctx.callbackQuery) {
-<<<<<<< HEAD
                 await ctx.editMessageText(
-                    'Menú Principal:',
-                    mainMenu
-=======
-                 await ctx.editMessageText(
                     '🤖 **Bot de Pólizas** - Menú Principal\n\nSelecciona una categoría:',
                     { parse_mode: 'Markdown', ...mainMenu }
->>>>>>> 3cf95142
                 );
                 await ctx.answerCbQuery();
             } else {
